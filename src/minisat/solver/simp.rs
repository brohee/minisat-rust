--- conflicted
+++ resolved
@@ -342,10 +342,6 @@
     pub subsumption_lim   : i32,   // Do not check if subsumption against a clause larger than this. -1 means no limit.
     pub simp_garbage_frac : f64,   // A different limit for when to issue a GC during simplification (Also see 'garbage_frac').
     pub use_asymm         : bool,  // Shrink clauses by asymmetric branching.
-<<<<<<< HEAD
-    pub use_rcheck        : bool,  // Check if a clause is already implied. Pretty costly, and subsumes subsumptions :)
-=======
->>>>>>> 4916f8c5
     pub use_elim          : bool   // Perform variable elimination.
 }
 
